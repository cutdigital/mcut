--- conflicted
+++ resolved
@@ -2788,14 +2788,9 @@
         if (cc_uptr->seam_vertex_sequence_array_cache.empty()) {
             std::vector<uint32_t>& seam_vertex_sequence_array = cc_uptr->seam_vertex_sequence_array_cache;
 
-<<<<<<< HEAD
-        // need to cache the output array
-        std::unordered_map<vd_t, bool> vertex_traversed; // TODO populate
-=======
             McUint32 total_seq_count = 0;
             const uint32_t total_seq_count_idx = seam_vertex_sequence_array.size();
             MCUT_ASSERT(total_seq_count_idx == 0);
->>>>>>> 88a13891
 
             seam_vertex_sequence_array.push_back(MC_UNDEFINED_VALUE); // location that we will used to store total_seq_count at the end
 
